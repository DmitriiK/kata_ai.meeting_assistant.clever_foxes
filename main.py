--- conflicted
+++ resolved
@@ -56,19 +56,16 @@
         # Set up signal handler
         signal.signal(signal.SIGINT, self.signal_handler)
         
-<<<<<<< HEAD
         print("✅ AI Meeting Assistant initialized")
         print("   ☁️  Azure Speech Service in streaming mode")
         print("   🤖 AI-powered meeting insights and assistance")
         print("   ⚡ Real-time transcription with minimal delay!")
         print("   🚀 Direct audio streaming (no VAD filtering)")
-=======
         print("✅ Conversation transcription service initialized")
         print("   ☁️  Azure Conversation Transcriber API")
         print("   👥 Speaker diarization enabled")
         print("   🌍 Multi-language support")
         print("   ⚠️  ~1-3 second delay for speaker identification")
->>>>>>> 5d04506e
         print()
     
     def signal_handler(self, signum, frame):
@@ -95,7 +92,6 @@
             speaker_id: Speaker identifier
         """
         if text and text.strip():
-<<<<<<< HEAD
             # Update logger session directory if not already done
             if not self.session_started and self.meeting_assistant.session_active:
                 session_dir = str(self.meeting_assistant.summary_manager.session_output_dir)
@@ -112,9 +108,6 @@
             # Display AI insights if any were generated
             if insights:
                 self.meeting_assistant.display_insights(insights)
-=======
-            self.logger.log_transcription(text, source, speaker_id)
->>>>>>> 5d04506e
     
     def interim_callback(
         self, text: str, source: str, speaker_id: str = None
@@ -227,7 +220,6 @@
         self.is_running = True
         
         print("\n" + "=" * 60)
-<<<<<<< HEAD
         print("🤖 AI-POWERED MEETING ASSISTANT")
         print("=" * 60)
         print("📝 Real-time transcription from microphone and system audio")
@@ -235,14 +227,12 @@
         print("📋 Automatic summarization of key points and decisions")
         print("⚡ No chunking delays - transcribes as you speak!")
         print("🛑 Press Ctrl+C to stop and generate meeting summary")
-=======
         print("🎙️  LIVE CONVERSATION TRANSCRIPTION")
         print("=" * 60)
         print("📝 Transcription with speaker identification")
         print("👥 Distinguishes between multiple speakers")
         print("⏱️  ~1-3 second delay for speaker diarization")
         print("🛑 Press Ctrl+C to stop")
->>>>>>> 5d04506e
         print("=" * 60 + "\n")
         
         # Open PyAudio streams
